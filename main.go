package main

import (
	"bytes"
	"context"
	"encoding/json"
	"fmt"
	"io"
	"log"
	"math/big"
	"net/http"
	"os"
	"strings"
	"time"

	"github.com/ethereum/go-ethereum/common"
	"github.com/ethereum/go-ethereum/rpc"

	iconclient "github.com/icon-project/goloop/client"
	"github.com/icon-project/goloop/server/jsonrpc"
	v3 "github.com/icon-project/goloop/server/v3"
)

var (
	timeout           = 10 * time.Second
	filePath          = "./wallets.json"
	telegramBotToken  = os.Getenv("TELEGRAM_BOT_TOKEN")
	discordWebhookURL = os.Getenv("DISCORD_WEBHOOK_URL")
	prettyFormat      = "%-50s %-35s %-25s %-20s\n"
)

type Wallet struct {
	Address string `json:"address"`
	Name    string `json:"name"`
	Alert   bool   `json:"alert"`
}

type NetworkConfig struct {
	Type      string   `json:"type"`
	RPC       string   `json:"rpc"`
	Explorer  string   `json:"explorer"`
	Coin      string   `json:"coin"`
	Name      string   `json:"name"`
	Decimals  uint8    `json:"decimals"`
	Threshold string   `json:"threshold"`
	Wallets   []Wallet `json:"wallets"`
}

type ChainConfig struct {
	Chains []NetworkConfig `json:"info"`
}

type Balances struct {
	Denom  string `json:"denom"`
	Amount string `json:"amount"`
}

type CosmosBalance struct {
	Balances []Balances `json:"balances"`
}

type TelegramMessage struct {
	ChatID string `json:"chat_id"`
	Text   string `json:"text"`
}

type DiscordMessage struct {
	Content string `json:"content"`
}

func main() {
	ctx, cancel := context.WithTimeout(context.Background(), timeout)
	defer cancel()

	content, err := os.ReadFile(filePath)
	if err != nil {
		log.Fatal(err)
	}

	var chainCfg ChainConfig
	err = json.Unmarshal(content, &chainCfg)
	if err != nil {
		log.Fatal(err)
	}

	for _, networkConfig := range chainCfg.Chains {

		fmt.Printf("Network: %s\n", networkConfig.Name)

		coinName := networkConfig.Coin
		fmt.Printf(prettyFormat, "Address", fmt.Sprintf("Balance (%s)", coinName), "Balance", "Threshold")
		fmt.Println(strings.Repeat("-", 125))
		threshold, ok := new(big.Float).SetString(networkConfig.Threshold)
		if !ok {
			fmt.Println("Error parsing threshold value")
			continue
		}
		switch networkConfig.Type {
		case "evm":
			client, err := rpc.DialContext(ctx, networkConfig.RPC)
			if err != nil {
				continue
			}
			defer client.Close()

			for _, wallet := range networkConfig.Wallets {
				if !wallet.Alert {
					continue
				}
				balance, err := getETHBalance(client, wallet.Address)
				if err != nil {
					fmt.Println(err)
					continue
				}

				etherBalance := toDecimalUnit(balance, networkConfig.Decimals)
				fmt.Printf(prettyFormat, wallet.Address, etherBalance.String(), balance.String(), threshold.String())
<<<<<<< HEAD
				if exceedsBalanceThreshold(etherBalance, threshold) {
					sendAlert(networkConfig.Name, wallet.Address, etherBalance.String(), threshold.String(), coinName, networkConfig.Explorer)
=======
				if wallet.Alert && exceedsBalanceThreshold(etherBalance, threshold) {
					sendAlert(networkConfig.Name, wallet.Name, wallet.Address, etherBalance.String(), threshold.String(), coinName, networkConfig.Explorer)
>>>>>>> 1c517633
				}
			}

		case "icon":
			client := iconclient.NewClientV3(networkConfig.RPC)
			defer client.Cleanup()

			for _, wallet := range networkConfig.Wallets {
				if !wallet.Alert {
					continue
				}
				balance, err := getICXBalance(client, wallet.Address)
				if err != nil {
					fmt.Println(err)
					continue
				}

				icxBalance := toDecimalUnit(balance, networkConfig.Decimals)
				fmt.Printf(prettyFormat, wallet.Address, icxBalance.String(), balance.String(), threshold.String())
<<<<<<< HEAD
				if exceedsBalanceThreshold(icxBalance, threshold) {
					sendAlert(networkConfig.Name, wallet.Address, icxBalance.String(), threshold.String(), coinName, networkConfig.Explorer)
=======
				if wallet.Alert && exceedsBalanceThreshold(icxBalance, threshold) {
					sendAlert(networkConfig.Name, wallet.Name, wallet.Address, icxBalance.String(), threshold.String(), coinName, networkConfig.Explorer)
>>>>>>> 1c517633
				}
			}

		case "cosmos":
			for _, wallet := range networkConfig.Wallets {
				if !wallet.Alert {
					continue
				}
				balance, err := getCosmosBalance(networkConfig.RPC, wallet.Address, networkConfig.Coin)
				if err != nil {
					fmt.Println(err)
					continue
				}

				icxBalance := toDecimalUnit(balance, networkConfig.Decimals)
				fmt.Printf(prettyFormat, wallet.Address, icxBalance.String(), balance.String(), threshold.String())
<<<<<<< HEAD
				if exceedsBalanceThreshold(icxBalance, threshold) {
					sendAlert(networkConfig.Name, wallet.Address, icxBalance.String(), threshold.String(), coinName, networkConfig.Explorer)
=======
				if wallet.Alert && exceedsBalanceThreshold(icxBalance, threshold) {
					sendAlert(networkConfig.Name, wallet.Name, wallet.Address, icxBalance.String(), threshold.String(), coinName, networkConfig.Explorer)
>>>>>>> 1c517633
				}
			}
		}
		fmt.Printf("\n\n")
	}
}

func getCosmosBalance(rpc, address, denom string) (*big.Int, error) {
	apiURL := fmt.Sprintf("%s/cosmos/bank/v1beta1/balances/%s", rpc, address)

	response, err := http.Get(apiURL)
	if err != nil {
		fmt.Println("Error making HTTP request:", err)
		return nil, err
	}
	defer response.Body.Close()

	body, err := io.ReadAll(response.Body)
	if err != nil {
		fmt.Println("Error reading response body:", err)
		return nil, err
	}

	var cb CosmosBalance
	if err := json.Unmarshal(body, &cb); err != nil {
		fmt.Println("Error unmarshalling JSON response:", err)
		fmt.Println(string(body))
		return nil, err
	}
	for _, c := range cb.Balances {
		if strings.EqualFold(strings.ToUpper(c.Denom), strings.ToUpper(denom)) {
			var bigIntNumber big.Int
			bigIntNumber.SetString(c.Amount, 10)
			return &bigIntNumber, nil
		}
	}
	return nil, fmt.Errorf("no balance found for %s", denom)
}

func getICXBalance(client *iconclient.ClientV3, address string) (*big.Int, error) {
	bal, err := client.GetBalance(&v3.AddressParam{
		Address: jsonrpc.Address(address),
	})
	if err != nil {
		return nil, err
	}
	return bal.BigInt()
}

func getETHBalance(client *rpc.Client, address string) (*big.Int, error) {
	ctx, cancel := context.WithTimeout(context.Background(), time.Minute)
	defer cancel()

	ethAddress := common.HexToAddress(address)
	var balanceHex string
	err := client.CallContext(ctx, &balanceHex, "eth_getBalance", ethAddress, "latest")
	if err != nil {
		return nil, err
	}

	balance, success := new(big.Int).SetString(strings.TrimPrefix(balanceHex, "0x"), 16)
	if !success {
		return nil, fmt.Errorf("failed to convert balance to big.Int")
	}

	return balance, nil
}

func toDecimalUnit(wei *big.Int, decimals uint8) *big.Float {
	decimalFactor := new(big.Int).Exp(big.NewInt(10), big.NewInt(int64(decimals)), nil)

	ether := new(big.Float).Quo(new(big.Float).SetInt(wei), new(big.Float).SetInt(decimalFactor))
	return ether
}

// check if balance is below threshold
func exceedsBalanceThreshold(balance *big.Float, threshold *big.Float) bool {
	return balance.Cmp(threshold) == -1
}

// send alert if balance is below threshold
<<<<<<< HEAD
func sendAlert(network, address, balance, threshold, coin, explorer string) {
	message := fmt.Sprintf("🚨 **%s** Alert 🚨\n\nAddress: [%s](%s/%s)\nBalance: %s %s\nThreshold: %s %s\n\n", network, address, explorer, address, balance, coin, threshold, coin)
=======
func sendAlert(network, walletName, address, balance, threshold, coin, explorer string) {
	message := fmt.Sprintf("🚨 **%s** Alert 🚨\n\nWallet: %s\nAddress: [%s](%s/%s)\nBalance: %s %s\nThreshold: %s %s\n\n", network, walletName, address, explorer, address, balance, coin, threshold, coin)
	sendTelegramAlert(message)
>>>>>>> 1c517633
	sendDiscordAlert(message)
}

func sendTelegramAlert(message string) error {
	msg := TelegramMessage{
		Text: message,
	}
	jsonMsg, err := json.Marshal(msg)
	if err != nil {
		return err
	}

	res, err := http.Post("https://api.telegram.org/bot"+telegramBotToken+"/sendMessage", "application/json", bytes.NewBuffer(jsonMsg))
	if res.StatusCode != http.StatusOK {
		return fmt.Errorf("unexpected status code: %d", res.StatusCode)
	}
	return err
}

func sendDiscordAlert(message string) error {
	msg := DiscordMessage{
		Content: message,
	}
	jsonMsg, err := json.Marshal(msg)
	if err != nil {
		return err
	}

	resp, err := http.Post(discordWebhookURL, "application/json", bytes.NewBuffer(jsonMsg))
	if err != nil {
		return err
	}
	defer resp.Body.Close()
	if resp.StatusCode != http.StatusOK {
		return fmt.Errorf("unexpected status code: %d", resp.StatusCode)
	}
	return nil
}<|MERGE_RESOLUTION|>--- conflicted
+++ resolved
@@ -115,13 +115,8 @@
 
 				etherBalance := toDecimalUnit(balance, networkConfig.Decimals)
 				fmt.Printf(prettyFormat, wallet.Address, etherBalance.String(), balance.String(), threshold.String())
-<<<<<<< HEAD
 				if exceedsBalanceThreshold(etherBalance, threshold) {
-					sendAlert(networkConfig.Name, wallet.Address, etherBalance.String(), threshold.String(), coinName, networkConfig.Explorer)
-=======
-				if wallet.Alert && exceedsBalanceThreshold(etherBalance, threshold) {
 					sendAlert(networkConfig.Name, wallet.Name, wallet.Address, etherBalance.String(), threshold.String(), coinName, networkConfig.Explorer)
->>>>>>> 1c517633
 				}
 			}
 
@@ -141,13 +136,8 @@
 
 				icxBalance := toDecimalUnit(balance, networkConfig.Decimals)
 				fmt.Printf(prettyFormat, wallet.Address, icxBalance.String(), balance.String(), threshold.String())
-<<<<<<< HEAD
 				if exceedsBalanceThreshold(icxBalance, threshold) {
-					sendAlert(networkConfig.Name, wallet.Address, icxBalance.String(), threshold.String(), coinName, networkConfig.Explorer)
-=======
-				if wallet.Alert && exceedsBalanceThreshold(icxBalance, threshold) {
 					sendAlert(networkConfig.Name, wallet.Name, wallet.Address, icxBalance.String(), threshold.String(), coinName, networkConfig.Explorer)
->>>>>>> 1c517633
 				}
 			}
 
@@ -164,13 +154,8 @@
 
 				icxBalance := toDecimalUnit(balance, networkConfig.Decimals)
 				fmt.Printf(prettyFormat, wallet.Address, icxBalance.String(), balance.String(), threshold.String())
-<<<<<<< HEAD
 				if exceedsBalanceThreshold(icxBalance, threshold) {
-					sendAlert(networkConfig.Name, wallet.Address, icxBalance.String(), threshold.String(), coinName, networkConfig.Explorer)
-=======
-				if wallet.Alert && exceedsBalanceThreshold(icxBalance, threshold) {
 					sendAlert(networkConfig.Name, wallet.Name, wallet.Address, icxBalance.String(), threshold.String(), coinName, networkConfig.Explorer)
->>>>>>> 1c517633
 				}
 			}
 		}
@@ -252,14 +237,8 @@
 }
 
 // send alert if balance is below threshold
-<<<<<<< HEAD
-func sendAlert(network, address, balance, threshold, coin, explorer string) {
-	message := fmt.Sprintf("🚨 **%s** Alert 🚨\n\nAddress: [%s](%s/%s)\nBalance: %s %s\nThreshold: %s %s\n\n", network, address, explorer, address, balance, coin, threshold, coin)
-=======
 func sendAlert(network, walletName, address, balance, threshold, coin, explorer string) {
 	message := fmt.Sprintf("🚨 **%s** Alert 🚨\n\nWallet: %s\nAddress: [%s](%s/%s)\nBalance: %s %s\nThreshold: %s %s\n\n", network, walletName, address, explorer, address, balance, coin, threshold, coin)
-	sendTelegramAlert(message)
->>>>>>> 1c517633
 	sendDiscordAlert(message)
 }
 
